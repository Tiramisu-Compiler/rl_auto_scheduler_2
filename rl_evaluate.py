import argparse
import json
import os
from pathlib import Path
import time
import ray
import random
from ray.rllib.models import ModelCatalog
from env_api.core.services.compiling_service import CompilingService
from env_api.core.services.converting_service import ConvertService
from rl_agent.rl_env import TiramisuRlEnv
from ray.rllib.algorithms.ppo import PPO, PPOConfig
from ray.rllib.algorithms.algorithm_config import AlgorithmConfig
<<<<<<< HEAD
from ray.rllib.policy.policy import Policy
from config.config import AutoSchedulerConfig, Config
from rl_agent.rl_policy_nn import PolicyNN
from ray.rllib.algorithms.algorithm import Algorithm
from ray.air.checkpoint import Checkpoint
from ray.tune.registry import get_trainable_cls
=======
from rl_agent.rl_policy_lstm import PolicyLSTM
from config.config import Config, DatasetFormat
from rl_agent.rl_policy_nn import PolicyNN
from ray.air.checkpoint import Checkpoint
import numpy as np
>>>>>>> e6e9658b

from rllib_ray_utils.dataset_actor.dataset_actor import DatasetActor

parser = argparse.ArgumentParser()

parser.add_argument("--run",
                    type=str,
                    default="PPO",
                    help="The RLlib-registered algorithm to use.")
parser.add_argument(
    "--framework",
    choices=["tf", "tf2", "torch"],
    default="torch",
    help="The DL framework specifier.",
)
<<<<<<< HEAD
parser.add_argument(
    "--output-path",
    default="./workspace/schedules",
    help="The DL framework specifier.",
)
parser.add_argument("--num-workers", default=-1, type=int)


# Benchmark actor is used to explore schedules for benchmarks in a distributed way
@ray.remote
class BenchmarkActor:
    def __init__(self, config: AutoSchedulerConfig, args: dict, num_programs_to_do: int):

        self.config = config
        self.num_programs_to_do = num_programs_to_do

        self.env = TiramisuRlEnv(config={
            "config": config,
            "dataset_actor": dataset_actor
        })

        self.config = get_trainable_cls(args.run).get_default_config().environment(
            TiramisuRlEnv,
            env_config={
                "config": config,
                "dataset_actor": dataset_actor,
            }).framework(args.framework).rollouts(
            num_rollout_workers=0,
            batch_mode="complete_episodes",
            enable_connectors=False).training(
            lr=config.policy_network.lr,
            model={
                "custom_model": "policy_nn",
                "vf_share_layers": config.policy_network.vf_share_layers,
                "custom_model_config": {
                                "policy_hidden_layers": config.policy_network.policy_hidden_layers,
                                "vf_hidden_layers": config.policy_network.vf_hidden_layers,
                                "dropout_rate": config.policy_network.dropout_rate
                }
            }).resources(num_gpus=0).debugging(log_level="WARN")
        # Build the Algorithm instance using the config.
        # Restore the algo's state from the checkpoint.
        self.algo = self.config.build()
        self.algo.restore(config.ray.restore_checkpoint)
        self.num_programs_done = 0

    # explore schedules for benchmarks
    def explore_benchmarks(self):
        # store explored programs and their schedules
        explored_programs = {}

        # explore schedules for each program
        for i in range(self.num_programs_to_do):
            observation, _ = self.env.reset()
            print(
                f"Running program {self.env.current_program}, num programs done: {self.num_programs_done} / {self.num_programs_to_do}")

            episode_done = False

            # explore schedule for current program
            while not episode_done:
                # get action from policy
                action = self.algo.compute_single_action(
                    observation=observation, explore=False)
                # take action in environment and get new observation
                observation, reward, episode_done, _, _ = self.env.step(action)

            # when episode is done, write cpp code to file
            cpp_code = CompilingService.get_schedule_code(
                self.env.tiramisu_api.scheduler_service.schedule_object, self.env.tiramisu_api.scheduler_service.schedule_list)
            CompilingService.write_cpp_code(cpp_code, os.path.join(
                args.output_path, self.env.current_program))

            # store explored program and its schedule
            explored_programs[self.env.current_program] = {
                "schedule": ConvertService.build_sched_string(self.env.tiramisu_api.scheduler_service.schedule_list)
            }
            self.num_programs_done += 1

        return explored_programs

    def get_progress(self) -> float:
        return self.num_programs_done


=======
>>>>>>> e6e9658b
if __name__ == "__main__":
    args = parser.parse_args()
    print(f"Running with following CLI options: {args}")
    ray.init()

    Config.init()
    Config.config.dataset.is_benchmark = True
<<<<<<< HEAD
    dataset_actor = DatasetActor.remote(Config.config.dataset)

    ModelCatalog.register_custom_model("policy_nn", PolicyNN)
    dataset_size = ray.get(dataset_actor.get_dataset_size.remote())
    num_workers = args.num_workers
    if (num_workers == -1):
        num_workers = int(ray.available_resources()['CPU'])

    # print(f"num workers: {num_workers}")

    num_programs_per_task = dataset_size // num_workers
    programs_remaining = dataset_size % num_workers

    Path(args.output_path).mkdir(parents=True, exist_ok=True)

    start_time = time.time()
    actors = []
    explorations = []
    explored_programs = {}
    for i in range(num_workers):
        num_programs_to_do = num_programs_per_task

        if i == num_workers-1:
            num_programs_to_do += programs_remaining

        benchmark_actor = BenchmarkActor.remote(
            Config.config, args, num_programs_to_do)

        actors.append(benchmark_actor)

        explorations.append(benchmark_actor.explore_benchmarks.remote())

    print(len(explorations))
    while len(explorations) > 0:
        # Wait for actors to finish their exploration
        done, explorations = ray.wait(explorations)
        print(
            f"Done this iteration: {len(done)} / Remaining {len(explorations)}")
        # retrieve explored programs from actors that finished their exploration
        for actor in done:
            actor_programs = ray.get(actor)
            explored_programs.update(actor_programs)

        progress = ray.get([actor.get_progress.remote() for actor in actors])
        print(f"Progress: {sum(progress)} / {dataset_size}")

    end_time = time.time()
    print(f"Total time: {end_time - start_time}")
=======

    dataset_actor = DatasetActor.remote(Config.config.dataset)

    match (Config.config.experiment.policy_model):
        case "lstm":
            ModelCatalog.register_custom_model("policy_nn", PolicyLSTM)
            model_custom_config = Config.config.lstm_policy.__dict__ 
        case "ff":
            ModelCatalog.register_custom_model("policy_nn", PolicyNN)
            model_custom_config = Config.config.policy_network.__dict__

    config = PPOConfig().framework(args.framework).environment(
        TiramisuRlEnv,
        env_config={
            "config": Config.config,
            "dataset_actor": dataset_actor
        }).rollouts(num_rollout_workers=1)
    config.explore = False

    config = config.to_dict()
    config["model"] = {
        "custom_model": "policy_nn",
        "vf_share_layers": Config.config.experiment.vf_share_layers,
        "custom_model_config": model_custom_config
    }

    checkpoint = Checkpoint.from_directory(Config.config.ray.restore_checkpoint)
    ppo_agent = PPO(AlgorithmConfig.from_dict(config))
    ppo_agent.restore(checkpoint_path=checkpoint)

    env = TiramisuRlEnv(config={
        "config": Config.config,
        "dataset_actor": dataset_actor
    })
    match (Config.config.experiment.policy_model):
        case "lstm":
            lstm_cell_size = model_custom_config["lstm_state_size"]
            init_state = state = [
                np.zeros([lstm_cell_size], np.float32) for _ in range(2)
            ]
            for i in range(31):
                observation, _ = env.reset()
                episode_done = False
                state = init_state
                while not episode_done:
                    action, state_out, _ = ppo_agent.compute_single_action(
                        observation=observation,
                        state=state,
                        explore=False,
                        policy_id="default_policy")
                    observation, reward, episode_done, _, _ = env.step(action)
                    state = state_out
                else:
                    env.tiramisu_api.final_speedup()
                    print()
        case "ff":
            for i in range(31):
                observation, _ = env.reset()
                episode_done = False
                while not episode_done:
                    action = ppo_agent.compute_single_action(observation=observation,
                                                            explore=False,policy_id="default_policy")
                    observation, reward, episode_done, _, _ = env.step(action)
                else:
                    env.tiramisu_api.final_speedup()
                    print()
>>>>>>> e6e9658b

    # write explored programs to file
    with open(os.path.join(args.output_path, "explored_programs.json"), "w") as f:
        json.dump(explored_programs, f)<|MERGE_RESOLUTION|>--- conflicted
+++ resolved
@@ -11,22 +11,18 @@
 from rl_agent.rl_env import TiramisuRlEnv
 from ray.rllib.algorithms.ppo import PPO, PPOConfig
 from ray.rllib.algorithms.algorithm_config import AlgorithmConfig
-<<<<<<< HEAD
 from ray.rllib.policy.policy import Policy
 from config.config import AutoSchedulerConfig, Config
 from rl_agent.rl_policy_nn import PolicyNN
 from ray.rllib.algorithms.algorithm import Algorithm
 from ray.air.checkpoint import Checkpoint
 from ray.tune.registry import get_trainable_cls
-=======
 from rl_agent.rl_policy_lstm import PolicyLSTM
-from config.config import Config, DatasetFormat
-from rl_agent.rl_policy_nn import PolicyNN
-from ray.air.checkpoint import Checkpoint
 import numpy as np
->>>>>>> e6e9658b
 
 from rllib_ray_utils.dataset_actor.dataset_actor import DatasetActor
+from rllib_ray_utils.evaluators.ff_evaluator import FFBenchmarkEvaluator
+from rllib_ray_utils.evaluators.lstm_evaluator import LSTMBenchmarkEvaluator
 
 parser = argparse.ArgumentParser()
 
@@ -40,7 +36,6 @@
     default="torch",
     help="The DL framework specifier.",
 )
-<<<<<<< HEAD
 parser.add_argument(
     "--output-path",
     default="./workspace/schedules",
@@ -48,86 +43,6 @@
 )
 parser.add_argument("--num-workers", default=-1, type=int)
 
-
-# Benchmark actor is used to explore schedules for benchmarks in a distributed way
-@ray.remote
-class BenchmarkActor:
-    def __init__(self, config: AutoSchedulerConfig, args: dict, num_programs_to_do: int):
-
-        self.config = config
-        self.num_programs_to_do = num_programs_to_do
-
-        self.env = TiramisuRlEnv(config={
-            "config": config,
-            "dataset_actor": dataset_actor
-        })
-
-        self.config = get_trainable_cls(args.run).get_default_config().environment(
-            TiramisuRlEnv,
-            env_config={
-                "config": config,
-                "dataset_actor": dataset_actor,
-            }).framework(args.framework).rollouts(
-            num_rollout_workers=0,
-            batch_mode="complete_episodes",
-            enable_connectors=False).training(
-            lr=config.policy_network.lr,
-            model={
-                "custom_model": "policy_nn",
-                "vf_share_layers": config.policy_network.vf_share_layers,
-                "custom_model_config": {
-                                "policy_hidden_layers": config.policy_network.policy_hidden_layers,
-                                "vf_hidden_layers": config.policy_network.vf_hidden_layers,
-                                "dropout_rate": config.policy_network.dropout_rate
-                }
-            }).resources(num_gpus=0).debugging(log_level="WARN")
-        # Build the Algorithm instance using the config.
-        # Restore the algo's state from the checkpoint.
-        self.algo = self.config.build()
-        self.algo.restore(config.ray.restore_checkpoint)
-        self.num_programs_done = 0
-
-    # explore schedules for benchmarks
-    def explore_benchmarks(self):
-        # store explored programs and their schedules
-        explored_programs = {}
-
-        # explore schedules for each program
-        for i in range(self.num_programs_to_do):
-            observation, _ = self.env.reset()
-            print(
-                f"Running program {self.env.current_program}, num programs done: {self.num_programs_done} / {self.num_programs_to_do}")
-
-            episode_done = False
-
-            # explore schedule for current program
-            while not episode_done:
-                # get action from policy
-                action = self.algo.compute_single_action(
-                    observation=observation, explore=False)
-                # take action in environment and get new observation
-                observation, reward, episode_done, _, _ = self.env.step(action)
-
-            # when episode is done, write cpp code to file
-            cpp_code = CompilingService.get_schedule_code(
-                self.env.tiramisu_api.scheduler_service.schedule_object, self.env.tiramisu_api.scheduler_service.schedule_list)
-            CompilingService.write_cpp_code(cpp_code, os.path.join(
-                args.output_path, self.env.current_program))
-
-            # store explored program and its schedule
-            explored_programs[self.env.current_program] = {
-                "schedule": ConvertService.build_sched_string(self.env.tiramisu_api.scheduler_service.schedule_list)
-            }
-            self.num_programs_done += 1
-
-        return explored_programs
-
-    def get_progress(self) -> float:
-        return self.num_programs_done
-
-
-=======
->>>>>>> e6e9658b
 if __name__ == "__main__":
     args = parser.parse_args()
     print(f"Running with following CLI options: {args}")
@@ -135,10 +50,7 @@
 
     Config.init()
     Config.config.dataset.is_benchmark = True
-<<<<<<< HEAD
     dataset_actor = DatasetActor.remote(Config.config.dataset)
-
-    ModelCatalog.register_custom_model("policy_nn", PolicyNN)
     dataset_size = ray.get(dataset_actor.get_dataset_size.remote())
     num_workers = args.num_workers
     if (num_workers == -1):
@@ -155,14 +67,22 @@
     actors = []
     explorations = []
     explored_programs = {}
+
+    if Config.config.experiment.policy_model == "lstm":
+        Benchmarker = LSTMBenchmarkEvaluator
+    elif Config.config.experiment.policy_model == "ff":
+        Benchmarker = FFBenchmarkEvaluator
+    else:
+        raise Exception("Unknown policy model")
+
     for i in range(num_workers):
         num_programs_to_do = num_programs_per_task
 
         if i == num_workers-1:
             num_programs_to_do += programs_remaining
 
-        benchmark_actor = BenchmarkActor.remote(
-            Config.config, args, num_programs_to_do)
+        benchmark_actor = Benchmarker.remote(
+            Config.config, args, num_programs_to_do, dataset_actor)
 
         actors.append(benchmark_actor)
 
@@ -184,74 +104,6 @@
 
     end_time = time.time()
     print(f"Total time: {end_time - start_time}")
-=======
-
-    dataset_actor = DatasetActor.remote(Config.config.dataset)
-
-    match (Config.config.experiment.policy_model):
-        case "lstm":
-            ModelCatalog.register_custom_model("policy_nn", PolicyLSTM)
-            model_custom_config = Config.config.lstm_policy.__dict__ 
-        case "ff":
-            ModelCatalog.register_custom_model("policy_nn", PolicyNN)
-            model_custom_config = Config.config.policy_network.__dict__
-
-    config = PPOConfig().framework(args.framework).environment(
-        TiramisuRlEnv,
-        env_config={
-            "config": Config.config,
-            "dataset_actor": dataset_actor
-        }).rollouts(num_rollout_workers=1)
-    config.explore = False
-
-    config = config.to_dict()
-    config["model"] = {
-        "custom_model": "policy_nn",
-        "vf_share_layers": Config.config.experiment.vf_share_layers,
-        "custom_model_config": model_custom_config
-    }
-
-    checkpoint = Checkpoint.from_directory(Config.config.ray.restore_checkpoint)
-    ppo_agent = PPO(AlgorithmConfig.from_dict(config))
-    ppo_agent.restore(checkpoint_path=checkpoint)
-
-    env = TiramisuRlEnv(config={
-        "config": Config.config,
-        "dataset_actor": dataset_actor
-    })
-    match (Config.config.experiment.policy_model):
-        case "lstm":
-            lstm_cell_size = model_custom_config["lstm_state_size"]
-            init_state = state = [
-                np.zeros([lstm_cell_size], np.float32) for _ in range(2)
-            ]
-            for i in range(31):
-                observation, _ = env.reset()
-                episode_done = False
-                state = init_state
-                while not episode_done:
-                    action, state_out, _ = ppo_agent.compute_single_action(
-                        observation=observation,
-                        state=state,
-                        explore=False,
-                        policy_id="default_policy")
-                    observation, reward, episode_done, _, _ = env.step(action)
-                    state = state_out
-                else:
-                    env.tiramisu_api.final_speedup()
-                    print()
-        case "ff":
-            for i in range(31):
-                observation, _ = env.reset()
-                episode_done = False
-                while not episode_done:
-                    action = ppo_agent.compute_single_action(observation=observation,
-                                                            explore=False,policy_id="default_policy")
-                    observation, reward, episode_done, _, _ = env.step(action)
-                else:
-                    env.tiramisu_api.final_speedup()
-                    print()
->>>>>>> e6e9658b
 
     # write explored programs to file
     with open(os.path.join(args.output_path, "explored_programs.json"), "w") as f:
